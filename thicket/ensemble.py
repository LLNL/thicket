# Copyright 2022 Lawrence Livermore National Security, LLC and other
# Thicket Project Developers. See the top-level LICENSE file for details.
#
# SPDX-License-Identifier: MIT

from collections import OrderedDict
import warnings

from hatchet import GraphFrame
import numpy as np
import pandas as pd
import tqdm

import thicket.helpers as helpers
from .utils import (
    check_same_frame,
    validate_dataframe,
    verify_sorted_profile,
    verify_thicket_structures,
)


class Ensemble:
    """Operations pertaining to ensembling."""

    @staticmethod
    def _unify(thickets, inplace=False, disable_tqdm=False):
        """Create union graph from list of thickets and sync their DataFrames.

        Arguments:
            thickets (list): list of Thicket objects
            inplace (bool): whether to modify the original thicket objects or return new
            disable_tqdm (bool): whether to disable tqdm progress bar

        Returns:
            (tuple): tuple containing:
                (hatchet.Graph): unified graph
                (list): list of Thicket objects
        """

        def _merge_dicts(cur_dict, update_dict):
            """Merge old_to_new dictionary from the result of thicket i and i + 1 with old_to_new from i + 1 and i + 2.

            Arguments:
                cur_dict (dict): dictionary mapping old node to new node
                update_dict (dict): dictionary mapping old node to new node

            Returns:
                (dict): merged dictionary
            """
            merged_dict = {}

            if len(cur_dict) == 0:
                return update_dict

            # Merge values from update_dict into keys from cur_dict
            seen_keys = []
            for new_id, new_node in update_dict.items():
                for cur_id, cur_node in cur_dict.items():
                    if id(cur_node) == new_id:
                        merged_dict[cur_id] = new_node
                        seen_keys.append(new_id)

            # Pairs that are left in update_dict
            for tid, node in update_dict.items():
                if tid not in seen_keys:
                    merged_dict[tid] = node

            return merged_dict

        def _replace_graph_df_nodes(thickets, old_to_new, union_graph):
            """Replace the node objects in the graph and DataFrame of a Thicket object from the result of graph.union().

            Arguments:
                thickets (list): list of Thicket objects
                old_to_new (dict): dictionary mapping old node to new node
                union_graph (hatchet.Graph): unified graph

            Returns:
                (Thicket): modified Thicket object
            """
            for i in range(len(thickets)):
                thickets[i].graph = union_graph
                idx_names = thickets[i].dataframe.index.names
                thickets[i].dataframe = thickets[i].dataframe.reset_index()
                replace_dict = {}
                for node in thickets[i].dataframe["node"]:
                    node_id = id(node)
                    if node_id in old_to_new:
                        check_same_frame(node, old_to_new[node_id])
                        replace_dict[node] = old_to_new[node_id]
                thickets[i].dataframe["node"] = (
                    thickets[i].dataframe["node"].replace(replace_dict)
                )
                thickets[i].dataframe = thickets[i].dataframe.set_index(idx_names)

            return thickets

        _thickets = thickets
        if not inplace:
            _thickets = [th.deepcopy() for th in thickets]
        helpers._set_node_ordering(_thickets)
        # Unify graphs if "self" and "other" do not have the same graph
        union_graph = _thickets[0].graph
        old_to_new = {}
        pbar = tqdm.tqdm(range(len(_thickets) - 1), disable=disable_tqdm)
        for i in pbar:
            pbar.set_description("(2/2) Creating Thicket")
            temp_dict = {}
            union_graph = union_graph.union(_thickets[i + 1].graph, temp_dict)
            # Set all graphs to the union graph
            _thickets[i].graph = union_graph
            _thickets[i + 1].graph = union_graph
            # Merge the current old_to_new dictionary with the new mappings
            old_to_new = _merge_dicts(old_to_new, temp_dict)
        # Update the nodes in the dataframe
        _thickets = _replace_graph_df_nodes(_thickets, old_to_new, union_graph)
        for i in range(len(_thickets)):
            # For tree diff. dataframes need to be sorted.
            _thickets[i].dataframe.sort_index(inplace=True)
        return union_graph, _thickets

    @staticmethod
    def _columns(
        thickets,
        headers=None,
        metadata_key=None,
        disable_tqdm=False,
    ):
        """Concatenate Thicket attributes horizontally. For DataFrames, this implies expanding
        in the column direction. New column multi-index will be created with columns
        under separate indexer headers.

        Arguments:
            headers (list): List of headers to use for the new columnar multi-index
            metadata_key (str): Name of the column from the metadata tables to replace the 'profile'
                index. If no argument is provided, it is assumed that there is no profile-wise
                relationship between the thickets.
            disable_tqdm (bool): whether to disable tqdm progress bar

        Returns:
            (Thicket): New ensembled Thicket object
        """

        def _check_structures():
            """Check that the structures of the thicket objects are valid for the incoming operations."""
            # Required/expected format of the data
            for th in thickets:
                assert th.dataframe.index.nlevels == 2
                assert th.metadata.index.nlevels == 1
                assert th.dataframe.index.names[1] == th.metadata.index.name
                verify_thicket_structures(th.statsframe.dataframe, index=["node"])
            # Check for metadata_key in metadata
            if metadata_key:
                for th in thickets:
                    if metadata_key != th.metadata.index.name:
                        verify_thicket_structures(th.metadata, columns=[metadata_key])
            # Check length of profiles match if metadata key is not provided
            if metadata_key is None:
                for i in range(len(thickets) - 1):
                    if len(thickets[i].profile) != len(thickets[i + 1].profile):
                        raise ValueError(
                            f"Length of all thicket profiles must match if 'metadata_key' is not provided. {len(thickets[i].profile)} != {len(thickets[i + 1].profile)}"
                        )
            # Ensure all thickets profiles are sorted. Must be true when metadata_key=None to
            # guarantee performance data table and metadata table match up.
            if metadata_key is None:
                for th in thickets:
                    verify_sorted_profile(th.dataframe)
                    verify_sorted_profile(th.metadata)

        def _create_multiindex_columns(df, upper_idx_name):
            """Helper function to create multi-index column names from a dataframe's
            current columns.

            Arguments:
            df (DataFrame): source dataframe
            upper_idx_name (String): name of the newly added index in the multi-index.
                Prepended before each column as a tuple.

            Returns:
                (list): list of new indicies generated from the source dataframe
            """
            new_idx = []
            for column in df.columns:
                new_tuple = (upper_idx_name, column)
                new_idx.append(new_tuple)
            return new_idx

        def _handle_metadata():
            """Handle operations to create new concatenated columnar axis metadata table."""
            # Update index to reflect performance data table index
            if metadata_key != inner_idx:
                for i in range(len(thickets_cp)):
                    thickets_cp[i].metadata.reset_index(drop=True, inplace=True)
            if metadata_key is None:
                for i in range(len(thickets_cp)):
                    thickets_cp[i].metadata.index.set_names("profile", inplace=True)
            else:
                for i in range(len(thickets_cp)):
                    if metadata_key != inner_idx:
                        thickets_cp[i].metadata.set_index(metadata_key, inplace=True)
                    thickets_cp[i].metadata.sort_index(inplace=True)

            # Create multi-index columns
            for i in range(len(thickets_cp)):
                thickets_cp[i].metadata.columns = pd.MultiIndex.from_tuples(
                    _create_multiindex_columns(thickets_cp[i].metadata, headers[i])
                )

            # Concat metadata together
            combined_th.metadata = pd.concat(
                [thickets_cp[i].metadata for i in range(len(thickets_cp))],
                axis="columns",
            )

        def _handle_misc():
            """Misceallaneous Thicket object operations."""
            for i in range(1, len(thickets_cp)):
                combined_th.profile += thickets_cp[i].profile  # Update "profile" object
                combined_th.profile_mapping.update(
                    thickets_cp[i].profile_mapping
                )  # Update "profile_mapping" object
            combined_th.profile = [new_mappings[prf] for prf in combined_th.profile]
            profile_mapping_cp = combined_th.profile_mapping.copy()
            for k, v in profile_mapping_cp.items():
                combined_th.profile_mapping[
                    new_mappings[k]
                ] = combined_th.profile_mapping.pop(k)
            combined_th.performance_cols = helpers._get_perf_columns(
                combined_th.dataframe
            )

        def _handle_perfdata():
            """Handle operations to create new concatenated columnar axis performance data table.

            Returns:
                (dict): dictionary mapping old profiles to new profiles
            """
            # Create header list if not provided
            nonlocal headers
            if headers is None:
                headers = [i for i in range(len(thickets))]

            # Update index to reflect performance data table index
            new_mappings = {}  # Dictionary mapping old profiles to new profiles
            if metadata_key is None:  # Create index from scratch
                new_profiles = [i for i in range(len(thickets_cp[0].profile))]
                for i in range(len(thickets_cp)):
                    thickets_cp[i].metadata["new_profiles"] = new_profiles
                    thickets_cp[i].metadata_column_to_perfdata(
                        "new_profiles", drop=True
                    )
                    thickets_cp[i].dataframe.reset_index(level=inner_idx, inplace=True)
                    new_mappings.update(
                        pd.Series(
                            thickets_cp[i]
                            .dataframe["new_profiles"]
                            .map(lambda x: (x, headers[i]))
                            .values,
                            index=thickets_cp[i].dataframe[inner_idx],
                        ).to_dict()
                    )
                    thickets_cp[i].dataframe.drop(inner_idx, axis=1, inplace=True)
                    thickets_cp[i].dataframe.set_index(
                        "new_profiles", append=True, inplace=True
                    )
                    thickets_cp[i].dataframe.index.rename(
                        "profile", level="new_profiles", inplace=True
                    )
            else:  # Change second-level index to be from metadata's "metadata_key" column
                for i in range(len(thickets_cp)):
                    if metadata_key not in thickets_cp[i].dataframe.index.names:
                        thickets_cp[i].metadata_column_to_perfdata(metadata_key)
                    thickets_cp[i].dataframe.reset_index(level=inner_idx, inplace=True)
                    new_mappings.update(
                        pd.Series(
                            thickets_cp[i]
                            .dataframe[metadata_key]
                            .map(lambda x: (x, headers[i]))
                            .values,
                            index=thickets_cp[i].dataframe[inner_idx],
                        ).to_dict()
                    )
                    if inner_idx != metadata_key:
                        thickets_cp[i].dataframe.drop(inner_idx, axis=1, inplace=True)
                    thickets_cp[i].dataframe.set_index(
                        metadata_key, append=True, inplace=True
                    )
                    thickets_cp[i].dataframe.sort_index(inplace=True)

            # Create tuple columns
            new_columns = [
                _create_multiindex_columns(th.dataframe, headers[i])
                for i, th in enumerate(thickets_cp)
            ]
            # Clear old metrics (non-tuple)
            combined_th.exc_metrics.clear()
            combined_th.inc_metrics.clear()
            # Update inc/exc metrics
            for i in range(len(new_columns)):
                for col_tuple in new_columns[i]:
                    if col_tuple[1] in thickets_cp[i].exc_metrics:
                        combined_th.exc_metrics.append(col_tuple)
                    if col_tuple[1] in thickets_cp[i].inc_metrics:
                        combined_th.inc_metrics.append(col_tuple)
            # Update columns
            for i in range(len(thickets_cp)):
                thickets_cp[i].dataframe.columns = pd.MultiIndex.from_tuples(
                    new_columns[i]
                )

            # Concat performance data table together
            combined_th.dataframe = pd.concat(
                [thickets_cp[i].dataframe for i in range(len(thickets_cp))],
                axis="columns",
            )

            # Extract "name" columns to upper level
            nodes = list(set(combined_th.dataframe.reset_index()["node"]))
            for node in nodes:
                combined_th.dataframe.loc[node, "name"] = node.frame["name"]
            combined_th.dataframe.drop(
                columns=[(headers[i], "name") for i in range(len(headers))],
                inplace=True,
            )

            # Sort DataFrame
            combined_th.dataframe.sort_index(inplace=True)

            return new_mappings

        def _handle_statsframe():
            """Handle operations to create new concatenated columnar axis aggregated statistics table."""
            # Clear aggregated statistics table
            combined_th.statsframe = GraphFrame(
                graph=combined_th.graph,
                dataframe=helpers._new_statsframe_df(
                    combined_th.dataframe, multiindex=True
                ),
            )

        # Step 0A: Variable Initialization
        combined_th = thickets[0].deepcopy()
        thickets_cp = [th.deepcopy() for th in thickets]
        inner_idx = thickets_cp[0].dataframe.index.names[1]
        # Step 0B: Pre-check of data structures
        _check_structures()

        # Step 1: Unify the thickets. Can be inplace since we are using copies already
        union_graph, _thickets = Ensemble._unify(
            thickets_cp, inplace=True, disable_tqdm=disable_tqdm
        )
        combined_th.graph = union_graph
        thickets_cp = _thickets

        # Step 2A: Handle performance data tables
        new_mappings = _handle_perfdata()
        # Step 2B: Handle metadata tables
        _handle_metadata()
        # Step 2C: Handle statistics table
        _handle_statsframe()
        # Step 2D: Handle other Thicket objects.
        _handle_misc()

        # Validate dataframe
        validate_dataframe(combined_th.dataframe)

        return combined_th

    @staticmethod
<<<<<<< HEAD
    def _index(thickets, from_statsframes=False, disable_tqdm=False):
        """Unify a list of thickets into a single thicket

        Arguments:
            from_statsframes (bool): Whether this method was invoked from from_statsframes
            disable_tqdm (bool): whether to disable tqdm progress bar
=======
    def _index(thickets):
        """Unify a list of thickets into a single thicket

        Arguments:
            thickets (list): list of Thicket objects
>>>>>>> 292135cf

        Returns:
            unify_graph (hatchet.Graph): unified graph,
            unify_df (DataFrame): unified dataframe,
            unify_exc_metrics (list): exclusive metrics,
            unify_inc_metrics (list): inclusive metrics,
            unify_metadata (DataFrame): unified metadata,
            unify_profile (list): profiles,
            unify_profile_mapping (dict): profile mapping
        """

        def _fill_perfdata(df, numerical_fill_value=np.nan):
            """Create full index for DataFrame and fill created rows with NaN's or None's where applicable.

            Arguments:
                df (DataFrame): DataFrame to fill missing rows in
                numerical_fill_value (any): value to fill numerical rows with

            Returns:
                (DataFrame): filled DataFrame
            """
            try:
                # Fill missing rows in dataframe with NaN's
                df = df.reindex(
                    pd.MultiIndex.from_product(df.index.levels),
                    fill_value=numerical_fill_value,
                )
                # Replace "NaN" with "None" in columns of string type
                for col in df.columns:
                    if pd.api.types.is_string_dtype(df[col].dtype):
                        df[col].replace({numerical_fill_value: None}, inplace=True)
            except ValueError as e:
                estr = str(e)
                if estr == "cannot handle a non-unique multi-index!":
                    warnings.warn(
                        "Non-unique multi-index for DataFrame in _fill_perfdata. Cannot Fill missing rows.",
                        RuntimeWarning,
                    )
                else:
                    raise

            return df

        # Add missing indicies to thickets
        helpers._resolve_missing_indicies(thickets)

        # Initialize attributes
        unify_graph = None
        unify_df = pd.DataFrame()
        unify_inc_metrics = []
        unify_exc_metrics = []
        unify_metadata = pd.DataFrame()
        unify_profile = []
        unify_profile_mapping = OrderedDict()

        # Unification
        unify_graph, thickets = Ensemble._unify(thickets, disable_tqdm=disable_tqdm)
        for th in thickets:
            # Extend metrics
            unify_inc_metrics.extend(th.inc_metrics)
            unify_exc_metrics.extend(th.exc_metrics)
            # Extend metadata
            if len(th.metadata) > 0:
                curr_meta = th.metadata.copy()
                unify_metadata = pd.concat([curr_meta, unify_metadata])
            # Extend profile
            if th.profile is not None:
                unify_profile.extend(th.profile)
            # Extend profile mapping
            if th.profile_mapping is not None:
                unify_profile_mapping.update(th.profile_mapping)
            # Extend dataframe
            unify_df = pd.concat([th.dataframe, unify_df])
        # Sort by keys
        unify_profile_mapping = OrderedDict(sorted(unify_profile_mapping.items()))

        # Validate unify_df before next operation
        validate_dataframe(unify_df)

        # Insert missing rows in dataframe
        unify_df = _fill_perfdata(unify_df)

        # Sort PerfData
        unify_df.sort_index(inplace=True)
        # Sort Metadata
        unify_metadata.sort_index(inplace=True)

        # Remove duplicates in metrics
        unify_inc_metrics = list(set(unify_inc_metrics))
        unify_exc_metrics = list(set(unify_exc_metrics))

        unify_parts = (
            unify_graph,
            unify_df,
            unify_exc_metrics,
            unify_inc_metrics,
            unify_metadata,
            unify_profile,
            unify_profile_mapping,
        )
        return unify_parts<|MERGE_RESOLUTION|>--- conflicted
+++ resolved
@@ -369,20 +369,13 @@
         return combined_th
 
     @staticmethod
-<<<<<<< HEAD
     def _index(thickets, from_statsframes=False, disable_tqdm=False):
         """Unify a list of thickets into a single thicket
 
         Arguments:
+            thickets (list): list of Thicket objects
             from_statsframes (bool): Whether this method was invoked from from_statsframes
             disable_tqdm (bool): whether to disable tqdm progress bar
-=======
-    def _index(thickets):
-        """Unify a list of thickets into a single thicket
-
-        Arguments:
-            thickets (list): list of Thicket objects
->>>>>>> 292135cf
 
         Returns:
             unify_graph (hatchet.Graph): unified graph,
