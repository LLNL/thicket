--- conflicted
+++ resolved
@@ -8,12 +8,8 @@
 import pytest
 import hatchet as ht
 
-<<<<<<< HEAD
 from test_filter import check_filter, check_filter_stats
-=======
-from test_filter import check_filter
 from test_query import check_query
->>>>>>> 99f7622e
 from thicket import Thicket
 
 
@@ -102,7 +98,6 @@
     check_filter(combined_th, columns_values)
 
 
-<<<<<<< HEAD
 def test_filter_stats_columnar_join(columnar_join_thicket):
     thicket_list, thicket_list_cp, combined_th = columnar_join_thicket
     # columns and corresponding values to filter by
@@ -120,7 +115,8 @@
     combined_th.statsframe.dataframe[("test", "test_numeric_column")] = range(0, 177)
 
     check_filter_stats(combined_th, columns_values)
-=======
+
+
 def test_query_columnar_join(columnar_join_thicket):
     thicket_list, thicket_list_cp, combined_th = columnar_join_thicket
     # test arguments
@@ -136,5 +132,4 @@
         )
     )
 
-    check_query(combined_th, hnids, query)
->>>>>>> 99f7622e
+    check_query(combined_th, hnids, query)