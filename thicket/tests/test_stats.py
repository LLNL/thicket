# Copyright 2022 Lawrence Livermore National Security, LLC and other
# Thicket Project Developers. See the top-level LICENSE file for details.
#
# SPDX-License-Identifier: MIT

import math

import numpy as np

import thicket as th


def test_mean(rajaperf_seq_O3_1M_cali, intersection, fill_perfdata):
    th_ens = th.Thicket.from_caliperreader(
        rajaperf_seq_O3_1M_cali,
        intersection=intersection,
        fill_perfdata=fill_perfdata,
        disable_tqdm=True,
    )

    assert sorted(th_ens.dataframe.index.get_level_values(0).unique()) == sorted(
        th_ens.statsframe.dataframe.index.values
    )

    assert list(th_ens.statsframe.dataframe.columns) == ["name"]

    th.stats.mean(th_ens, columns=["Min time/rank"])

    assert "Min time/rank_mean" in th_ens.statsframe.dataframe.columns
    assert (
        "Min time/rank_mean"
        in th_ens.statsframe.exc_metrics + th_ens.statsframe.inc_metrics
    )
    assert "Min time/rank_mean" in th_ens.statsframe.show_metric_columns()


def test_mean_columnar_join(thicket_axis_columns):
    thicket_list, thicket_list_cp, combined_th = thicket_axis_columns
    idx = combined_th.dataframe.columns.levels[0][0]
    assert sorted(combined_th.dataframe.index.get_level_values(0).unique()) == sorted(
        combined_th.statsframe.dataframe.index.values
    )

    assert list(combined_th.statsframe.dataframe.columns) == [("name", "")]

    th.stats.mean(combined_th, columns=[(idx, "Min time/rank")])

    assert (idx, "Min time/rank_mean") in combined_th.statsframe.dataframe.columns
    assert (
        idx,
        "Min time/rank_mean",
    ) in combined_th.statsframe.exc_metrics + combined_th.statsframe.inc_metrics
    assert (idx, "Min time/rank_mean") in combined_th.statsframe.show_metric_columns()


def test_median(rajaperf_seq_O3_1M_cali, intersection, fill_perfdata):
    th_ens = th.Thicket.from_caliperreader(
        rajaperf_seq_O3_1M_cali,
        intersection=intersection,
        fill_perfdata=fill_perfdata,
        disable_tqdm=True,
    )

    assert sorted(th_ens.dataframe.index.get_level_values(0).unique()) == sorted(
        th_ens.statsframe.dataframe.index.values
    )

    assert list(th_ens.statsframe.dataframe.columns) == ["name"]

    th.stats.median(th_ens, columns=["Min time/rank"])

    assert "Min time/rank_median" in th_ens.statsframe.dataframe.columns
    assert (
        "Min time/rank_median"
        in th_ens.statsframe.exc_metrics + th_ens.statsframe.inc_metrics
    )
    assert "Min time/rank_median" in th_ens.statsframe.show_metric_columns()


def test_median_columnar_join(thicket_axis_columns):
    thicket_list, thicket_list_cp, combined_th = thicket_axis_columns
    idx = combined_th.dataframe.columns.levels[0][0]
    assert sorted(combined_th.dataframe.index.get_level_values(0).unique()) == sorted(
        combined_th.statsframe.dataframe.index.values
    )

    assert list(combined_th.statsframe.dataframe.columns) == [("name", "")]

    th.stats.median(combined_th, columns=[(idx, "Min time/rank")])

    assert (idx, "Min time/rank_median") in combined_th.statsframe.dataframe.columns
    assert (
        idx,
        "Min time/rank_median",
    ) in combined_th.statsframe.exc_metrics + combined_th.statsframe.inc_metrics
    assert (idx, "Min time/rank_median") in combined_th.statsframe.show_metric_columns()


def test_minimum(rajaperf_seq_O3_1M_cali, intersection, fill_perfdata):
    th_ens = th.Thicket.from_caliperreader(
        rajaperf_seq_O3_1M_cali,
        intersection=intersection,
        fill_perfdata=fill_perfdata,
        disable_tqdm=True,
    )

    assert sorted(th_ens.dataframe.index.get_level_values(0).unique()) == sorted(
        th_ens.statsframe.dataframe.index.values
    )

    assert list(th_ens.statsframe.dataframe.columns) == ["name"]

    th.stats.minimum(th_ens, columns=["Min time/rank"])

    assert "Min time/rank_min" in th_ens.statsframe.dataframe.columns
    assert (
        "Min time/rank_min"
        in th_ens.statsframe.exc_metrics + th_ens.statsframe.inc_metrics
    )
    assert "Min time/rank_min" in th_ens.statsframe.show_metric_columns()


def test_minimum_columnar_join(thicket_axis_columns):
    thicket_list, thicket_list_cp, combined_th = thicket_axis_columns
    idx = combined_th.dataframe.columns.levels[0][0]
    assert sorted(combined_th.dataframe.index.get_level_values(0).unique()) == sorted(
        combined_th.statsframe.dataframe.index.values
    )

    assert list(combined_th.statsframe.dataframe.columns) == [("name", "")]

    th.stats.minimum(combined_th, columns=[(idx, "Min time/rank")])

    assert (idx, "Min time/rank_min") in combined_th.statsframe.dataframe.columns
    assert (
        idx,
        "Min time/rank_min",
    ) in combined_th.statsframe.exc_metrics + combined_th.statsframe.inc_metrics
    assert (idx, "Min time/rank_min") in combined_th.statsframe.show_metric_columns()


def test_maximum(rajaperf_seq_O3_1M_cali, intersection, fill_perfdata):
    th_ens = th.Thicket.from_caliperreader(
        rajaperf_seq_O3_1M_cali,
        intersection=intersection,
        fill_perfdata=fill_perfdata,
        disable_tqdm=True,
    )

    assert sorted(th_ens.dataframe.index.get_level_values(0).unique()) == sorted(
        th_ens.statsframe.dataframe.index.values
    )

    assert list(th_ens.statsframe.dataframe.columns) == ["name"]

    th.stats.maximum(th_ens, columns=["Min time/rank"])

    assert "Min time/rank_max" in th_ens.statsframe.dataframe.columns
    assert (
        "Min time/rank_max"
        in th_ens.statsframe.exc_metrics + th_ens.statsframe.inc_metrics
    )
    assert "Min time/rank_max" in th_ens.statsframe.show_metric_columns()


def test_maximum_columnar_join(thicket_axis_columns):
    thicket_list, thicket_list_cp, combined_th = thicket_axis_columns
    idx = combined_th.dataframe.columns.levels[0][0]
    assert sorted(combined_th.dataframe.index.get_level_values(0).unique()) == sorted(
        combined_th.statsframe.dataframe.index.values
    )

    assert list(combined_th.statsframe.dataframe.columns) == [("name", "")]

    th.stats.maximum(combined_th, columns=[(idx, "Min time/rank")])

    assert (idx, "Min time/rank_max") in combined_th.statsframe.dataframe.columns
    assert (
        idx,
        "Min time/rank_max",
    ) in combined_th.statsframe.exc_metrics + combined_th.statsframe.inc_metrics
    assert (idx, "Min time/rank_max") in combined_th.statsframe.show_metric_columns()


def test_std(rajaperf_seq_O3_1M_cali, intersection, fill_perfdata):
    th_ens = th.Thicket.from_caliperreader(
        rajaperf_seq_O3_1M_cali,
        intersection=intersection,
        fill_perfdata=fill_perfdata,
        disable_tqdm=True,
    )

    assert sorted(th_ens.dataframe.index.get_level_values(0).unique()) == sorted(
        th_ens.statsframe.dataframe.index.values
    )

    assert list(th_ens.statsframe.dataframe.columns) == ["name"]

    th.stats.std(th_ens, columns=["Min time/rank"])

    assert "Min time/rank_std" in th_ens.statsframe.dataframe.columns
    assert (
        "Min time/rank_std"
        in th_ens.statsframe.exc_metrics + th_ens.statsframe.inc_metrics
    )
    assert "Min time/rank_std" in th_ens.statsframe.show_metric_columns()


def test_std_columnar_join(thicket_axis_columns):
    thicket_list, thicket_list_cp, combined_th = thicket_axis_columns
    idx = combined_th.dataframe.columns.levels[0][0]
    assert sorted(combined_th.dataframe.index.get_level_values(0).unique()) == sorted(
        combined_th.statsframe.dataframe.index.values
    )

    assert list(combined_th.statsframe.dataframe.columns) == [("name", "")]

    th.stats.std(combined_th, columns=[(idx, "Min time/rank")])

    assert (idx, "Min time/rank_std") in combined_th.statsframe.dataframe.columns
    assert (
        idx,
        "Min time/rank_std",
    ) in combined_th.statsframe.exc_metrics + combined_th.statsframe.inc_metrics
    assert (idx, "Min time/rank_std") in combined_th.statsframe.show_metric_columns()


def test_percentiles(rajaperf_seq_O3_1M_cali, intersection, fill_perfdata):
    th_ens = th.Thicket.from_caliperreader(
        rajaperf_seq_O3_1M_cali,
        intersection=intersection,
        fill_perfdata=fill_perfdata,
        disable_tqdm=True,
    )

    assert sorted(th_ens.dataframe.index.get_level_values(0).unique()) == sorted(
        th_ens.statsframe.dataframe.index.values
    )
    assert list(th_ens.statsframe.dataframe.columns) == ["name"]

    th.stats.percentiles(th_ens, columns=["Min time/rank"])

    assert "Min time/rank_percentiles_25" in th_ens.statsframe.dataframe.columns
    assert "Min time/rank_percentiles_50" in th_ens.statsframe.dataframe.columns
    assert "Min time/rank_percentiles_75" in th_ens.statsframe.dataframe.columns

    assert (
        "Min time/rank_percentiles_25"
        in th_ens.statsframe.exc_metrics + th_ens.statsframe.inc_metrics
    )
    assert (
        "Min time/rank_percentiles_50"
        in th_ens.statsframe.exc_metrics + th_ens.statsframe.inc_metrics
    )
    assert (
        "Min time/rank_percentiles_75"
        in th_ens.statsframe.exc_metrics + th_ens.statsframe.inc_metrics
    )
    assert "Min time/rank_percentiles_25" in th_ens.statsframe.show_metric_columns()
    assert "Min time/rank_percentiles_50" in th_ens.statsframe.show_metric_columns()
    assert "Min time/rank_percentiles_75" in th_ens.statsframe.show_metric_columns()


def test_percentiles_none(rajaperf_seq_O3_1M_cali, intersection, fill_perfdata):
    th_ens = th.Thicket.from_caliperreader(
        rajaperf_seq_O3_1M_cali,
        intersection=intersection,
        fill_perfdata=fill_perfdata,
        disable_tqdm=True,
    )

    th.stats.percentiles(th_ens, columns=["Min time/rank"], percentiles=None)

    assert "Min time/rank_percentiles_25" in th_ens.statsframe.dataframe.columns
    assert "Min time/rank_percentiles_50" in th_ens.statsframe.dataframe.columns
    assert "Min time/rank_percentiles_75" in th_ens.statsframe.dataframe.columns


def test_percentiles_single_value(rajaperf_seq_O3_1M_cali, intersection, fill_perfdata):
    th_ens = th.Thicket.from_caliperreader(
        rajaperf_seq_O3_1M_cali,
        intersection=intersection,
        fill_perfdata=fill_perfdata,
        disable_tqdm=True,
    )

    th.stats.percentiles(th_ens, columns=["Min time/rank"], percentiles=[0.3])

    assert "Min time/rank_percentiles_30" in th_ens.statsframe.dataframe.columns

    assert (
        "Min time/rank_percentiles_30"
        in th_ens.statsframe.exc_metrics + th_ens.statsframe.inc_metrics
    )

    assert "Min time/rank_percentiles_30" in th_ens.statsframe.show_metric_columns()


def test_percentiles_columnar_join(thicket_axis_columns):
    thicket_list, thicket_list_cp, combined_th = thicket_axis_columns
    idx = combined_th.dataframe.columns.levels[0][0]
    assert sorted(combined_th.dataframe.index.get_level_values(0).unique()) == sorted(
        combined_th.statsframe.dataframe.index.values
    )

    assert list(combined_th.statsframe.dataframe.columns) == [("name", "")]

    th.stats.percentiles(combined_th, columns=[(idx, "Min time/rank")])

    assert (
        idx,
        "Min time/rank_percentiles_25",
    ) in combined_th.statsframe.dataframe.columns
    assert (
        idx,
        "Min time/rank_percentiles_50",
    ) in combined_th.statsframe.dataframe.columns
    assert (
        idx,
        "Min time/rank_percentiles_75",
    ) in combined_th.statsframe.dataframe.columns
    assert (
        idx,
        "Min time/rank_percentiles_25",
    ) in combined_th.statsframe.exc_metrics + combined_th.statsframe.inc_metrics
    assert (
        idx,
        "Min time/rank_percentiles_50",
    ) in combined_th.statsframe.exc_metrics + combined_th.statsframe.inc_metrics
    assert (
        idx,
        "Min time/rank_percentiles_75",
    ) in combined_th.statsframe.exc_metrics + combined_th.statsframe.inc_metrics

    assert (
        idx,
        "Min time/rank_percentiles_25",
    ) in combined_th.statsframe.show_metric_columns()
    assert (
        idx,
        "Min time/rank_percentiles_50",
    ) in combined_th.statsframe.show_metric_columns()
    assert (
        idx,
        "Min time/rank_percentiles_75",
    ) in combined_th.statsframe.show_metric_columns()

    th.stats.percentiles(
        combined_th, columns=[(idx, "Min time/rank")], percentiles=[0.4]
    )

    assert (
        idx,
        "Min time/rank_percentiles_25",
    ) in combined_th.statsframe.dataframe.columns
    assert (
        idx,
        "Min time/rank_percentiles_50",
    ) in combined_th.statsframe.dataframe.columns
    assert (
        idx,
        "Min time/rank_percentiles_75",
    ) in combined_th.statsframe.dataframe.columns
    assert (
        idx,
        "Min time/rank_percentiles_25",
    ) in combined_th.statsframe.exc_metrics + combined_th.statsframe.inc_metrics
    assert (
        idx,
        "Min time/rank_percentiles_50",
    ) in combined_th.statsframe.exc_metrics + combined_th.statsframe.inc_metrics
    assert (
        idx,
        "Min time/rank_percentiles_75",
    ) in combined_th.statsframe.exc_metrics + combined_th.statsframe.inc_metrics

    assert (
        idx,
        "Min time/rank_percentiles_25",
    ) in combined_th.statsframe.show_metric_columns()
    assert (
        idx,
        "Min time/rank_percentiles_50",
    ) in combined_th.statsframe.show_metric_columns()
    assert (
        idx,
        "Min time/rank_percentiles_75",
    ) in combined_th.statsframe.show_metric_columns()

    th.stats.percentiles(
        combined_th, columns=[(idx, "Min time/rank")], percentiles=[0.4]
    )

    assert (
        idx,
        "Min time/rank_percentiles_40",
    ) in combined_th.statsframe.dataframe.columns
    assert (
        idx,
        "Min time/rank_percentiles_40",
    ) in combined_th.statsframe.exc_metrics + combined_th.statsframe.inc_metrics
    assert (
        idx,
        "Min time/rank_percentiles_40",
    ) in combined_th.statsframe.show_metric_columns()


def test_variance(rajaperf_seq_O3_1M_cali, intersection, fill_perfdata):
    th_ens = th.Thicket.from_caliperreader(
        rajaperf_seq_O3_1M_cali,
        intersection=intersection,
        fill_perfdata=fill_perfdata,
        disable_tqdm=True,
    )

    assert sorted(th_ens.dataframe.index.get_level_values(0).unique()) == sorted(
        th_ens.statsframe.dataframe.index.values
    )

    assert list(th_ens.statsframe.dataframe.columns) == ["name"]

    th.stats.variance(th_ens, columns=["Min time/rank"])

    assert "Min time/rank_var" in th_ens.statsframe.dataframe.columns
    assert (
        "Min time/rank_var"
        in th_ens.statsframe.exc_metrics + th_ens.statsframe.inc_metrics
    )
    assert "Min time/rank_var" in th_ens.statsframe.show_metric_columns()


def test_variance_columnar_join(thicket_axis_columns, intersection, fill_perfdata):
    thicket_list, thicket_list_cp, combined_th = thicket_axis_columns
    idx = combined_th.dataframe.columns.levels[0][0]
    assert sorted(combined_th.dataframe.index.get_level_values(0).unique()) == sorted(
        combined_th.statsframe.dataframe.index.values
    )

    assert list(combined_th.statsframe.dataframe.columns) == [("name", "")]

    th.stats.variance(combined_th, columns=[(idx, "Min time/rank")])

    assert (idx, "Min time/rank_var") in combined_th.statsframe.dataframe.columns
    assert (
        idx,
        "Min time/rank_var",
    ) in combined_th.statsframe.exc_metrics + combined_th.statsframe.inc_metrics
    assert (idx, "Min time/rank_var") in combined_th.statsframe.show_metric_columns()


def test_normality(rajaperf_cuda_block128_1M_cali, intersection, fill_perfdata):
    th_ens = th.Thicket.from_caliperreader(
        rajaperf_cuda_block128_1M_cali,
        intersection=intersection,
        fill_perfdata=fill_perfdata,
        disable_tqdm=True,
    )

    assert sorted(th_ens.dataframe.index.get_level_values(0).unique()) == sorted(
        th_ens.statsframe.dataframe.index.values
    )

    assert list(th_ens.statsframe.dataframe.columns) == ["name"]

    th.stats.check_normality(th_ens, columns=["Min time/rank"])

    assert th_ens.statsframe.dataframe["Min time/rank_normality"][0] in {
        "True",
        "False",
    }

    assert "Min time/rank_normality" in th_ens.statsframe.dataframe.columns
    assert (
        "Min time/rank_normality"
        in th_ens.statsframe.exc_metrics + th_ens.statsframe.inc_metrics
    )
    assert "Min time/rank_normality" in th_ens.statsframe.show_metric_columns()


def test_normality_columnar_join(thicket_axis_columns, stats_thicket_axis_columns):
    thicket_list, thicket_list_cp, combined_th = thicket_axis_columns
    sthicket_list, sthicket_list_cp, scombined_th = stats_thicket_axis_columns
    # new data must be added before uncommenting, need 3 or more datapoints
    # idx = combined_th.dataframe.columns.levels[0][0]
    assert sorted(combined_th.dataframe.index.get_level_values(0).unique()) == sorted(
        combined_th.statsframe.dataframe.index.values
    )

    assert list(combined_th.statsframe.dataframe.columns) == [("name", "")]

    for idx in ["Cuda 1", "Cuda 2"]:
        th.stats.check_normality(scombined_th, columns=[(idx, "Min time/rank")])

        assert (
            idx,
            "Min time/rank_normality",
        ) in scombined_th.statsframe.dataframe.columns
        assert (
            (
                idx,
                "Min time/rank_normality",
            )
            in scombined_th.statsframe.exc_metrics + scombined_th.statsframe.inc_metrics
        )
        assert (
            idx,
            "Min time/rank_normality",
        ) in scombined_th.statsframe.show_metric_columns()


def test_correlation(rajaperf_cuda_block128_1M_cali, intersection, fill_perfdata):
    th_ens = th.Thicket.from_caliperreader(
        rajaperf_cuda_block128_1M_cali,
        intersection=intersection,
        fill_perfdata=fill_perfdata,
        disable_tqdm=True,
    )

    assert sorted(th_ens.dataframe.index.get_level_values(0).unique()) == sorted(
        th_ens.statsframe.dataframe.index.values
    )

    assert list(th_ens.statsframe.dataframe.columns) == ["name"]

    th.stats.correlation_nodewise(
        th_ens, column1="Min time/rank", column2="Max time/rank", correlation="pearson"
    )

    assert (
        "Min time/rank_vs_Max time/rank pearson" in th_ens.statsframe.dataframe.columns
    )


def test_correlation_columnar_join(thicket_axis_columns):
    thicket_list, thicket_list_cp, combined_th = thicket_axis_columns
    idx = combined_th.dataframe.columns.levels[0]
    assert sorted(combined_th.dataframe.index.get_level_values(0).unique()) == sorted(
        combined_th.statsframe.dataframe.index.values
    )

    assert list(combined_th.statsframe.dataframe.columns) == [("name", "")]

    th.stats.correlation_nodewise(
        combined_th,
        column1=(idx[0], "Min time/rank"),
        column2=(idx[1], "Max time/rank"),
        correlation="spearman",
    )

    assert (
        "Union statistics",
        "Min time/rank_vs_Max time/rank spearman",
    ) in combined_th.statsframe.dataframe.columns


def test_boxplot(rajaperf_seq_O3_1M_cali, intersection, fill_perfdata):
    th_ens = th.Thicket.from_caliperreader(
        rajaperf_seq_O3_1M_cali,
        intersection=intersection,
        fill_perfdata=fill_perfdata,
        disable_tqdm=True,
    )

    assert sorted(th_ens.dataframe.index.get_level_values(0).unique()) == sorted(
        th_ens.statsframe.dataframe.index.values
    )

    assert list(th_ens.statsframe.dataframe.columns) == ["name"]

    th.stats.calc_boxplot_statistics(
        th_ens, columns=["Min time/rank"], quartiles=[0.25, 0.50, 0.75]
    )

    assert "Min time/rank_q1(0.25, 0.5, 0.75)" in th_ens.statsframe.dataframe.columns
    assert "Min time/rank_q2(0.25, 0.5, 0.75)" in th_ens.statsframe.dataframe.columns
    assert "Min time/rank_q3(0.25, 0.5, 0.75)" in th_ens.statsframe.dataframe.columns
    assert "Min time/rank_iqr(0.25, 0.5, 0.75)" in th_ens.statsframe.dataframe.columns
    assert (
        "Min time/rank_lowerfence(0.25, 0.5, 0.75)"
        in th_ens.statsframe.dataframe.columns
    )
    assert (
        "Min time/rank_upperfence(0.25, 0.5, 0.75)"
        in th_ens.statsframe.dataframe.columns
    )
    assert (
        "Min time/rank_outliers(0.25, 0.5, 0.75)" in th_ens.statsframe.dataframe.columns
    )

    assert (
        "Min time/rank_q1(0.25, 0.5, 0.75)"
        in th_ens.statsframe.exc_metrics + th_ens.statsframe.inc_metrics
    )
    assert (
        "Min time/rank_q2(0.25, 0.5, 0.75)"
        in th_ens.statsframe.exc_metrics + th_ens.statsframe.inc_metrics
    )
    assert (
        "Min time/rank_q3(0.25, 0.5, 0.75)"
        in th_ens.statsframe.exc_metrics + th_ens.statsframe.inc_metrics
    )
    assert (
        "Min time/rank_iqr(0.25, 0.5, 0.75)"
        in th_ens.statsframe.exc_metrics + th_ens.statsframe.inc_metrics
    )
    assert (
        "Min time/rank_lowerfence(0.25, 0.5, 0.75)"
        in th_ens.statsframe.exc_metrics + th_ens.statsframe.inc_metrics
    )
    assert (
        "Min time/rank_upperfence(0.25, 0.5, 0.75)"
        in th_ens.statsframe.exc_metrics + th_ens.statsframe.inc_metrics
    )
    assert (
        "Min time/rank_outliers(0.25, 0.5, 0.75)"
        in th_ens.statsframe.exc_metrics + th_ens.statsframe.inc_metrics
    )

    assert (
        "Min time/rank_q1(0.25, 0.5, 0.75)" in th_ens.statsframe.show_metric_columns()
    )
    assert (
        "Min time/rank_q2(0.25, 0.5, 0.75)" in th_ens.statsframe.show_metric_columns()
    )
    assert (
        "Min time/rank_q3(0.25, 0.5, 0.75)" in th_ens.statsframe.show_metric_columns()
    )
    assert (
        "Min time/rank_iqr(0.25, 0.5, 0.75)" in th_ens.statsframe.show_metric_columns()
    )
    assert (
        "Min time/rank_lowerfence(0.25, 0.5, 0.75)"
        in th_ens.statsframe.show_metric_columns()
    )
    assert (
        "Min time/rank_upperfence(0.25, 0.5, 0.75)"
        in th_ens.statsframe.show_metric_columns()
    )
    assert (
        "Min time/rank_outliers(0.25, 0.5, 0.75)"
        in th_ens.statsframe.show_metric_columns()
    )


def test_boxplot_columnar_join(thicket_axis_columns):
    thicket_list, thicket_list_cp, combined_th = thicket_axis_columns
    idx = combined_th.dataframe.columns.levels[0][0]
    assert sorted(combined_th.dataframe.index.get_level_values(0).unique()) == sorted(
        combined_th.statsframe.dataframe.index.values
    )

    assert list(combined_th.statsframe.dataframe.columns) == [("name", "")]

    th.stats.calc_boxplot_statistics(
        combined_th, columns=[(idx, "Min time/rank")], quartiles=[0.25, 0.50, 0.75]
    )

    assert (
        idx,
        "Min time/rank_q1(0.25, 0.5, 0.75)",
    ) in combined_th.statsframe.dataframe.columns
    assert (
        idx,
        "Min time/rank_q2(0.25, 0.5, 0.75)",
    ) in combined_th.statsframe.dataframe.columns
    assert (
        idx,
        "Min time/rank_q3(0.25, 0.5, 0.75)",
    ) in combined_th.statsframe.dataframe.columns
    assert (
        idx,
        "Min time/rank_iqr(0.25, 0.5, 0.75)",
    ) in combined_th.statsframe.dataframe.columns
    assert (
        idx,
        "Min time/rank_lowerfence(0.25, 0.5, 0.75)",
    ) in combined_th.statsframe.dataframe.columns
    assert (
        idx,
        "Min time/rank_upperfence(0.25, 0.5, 0.75)",
    ) in combined_th.statsframe.dataframe.columns
    assert (
        idx,
        "Min time/rank_outliers(0.25, 0.5, 0.75)",
    ) in combined_th.statsframe.dataframe.columns

    assert (
        idx,
        "Min time/rank_q1(0.25, 0.5, 0.75)",
    ) in combined_th.statsframe.exc_metrics + combined_th.statsframe.inc_metrics
    assert (
        idx,
        "Min time/rank_q2(0.25, 0.5, 0.75)",
    ) in combined_th.statsframe.exc_metrics + combined_th.statsframe.inc_metrics
    assert (
        idx,
        "Min time/rank_q3(0.25, 0.5, 0.75)",
    ) in combined_th.statsframe.exc_metrics + combined_th.statsframe.inc_metrics
    assert (
        idx,
        "Min time/rank_iqr(0.25, 0.5, 0.75)",
    ) in combined_th.statsframe.exc_metrics + combined_th.statsframe.inc_metrics
    assert (
        idx,
        "Min time/rank_lowerfence(0.25, 0.5, 0.75)",
    ) in combined_th.statsframe.exc_metrics + combined_th.statsframe.inc_metrics
    assert (
        idx,
        "Min time/rank_upperfence(0.25, 0.5, 0.75)",
    ) in combined_th.statsframe.exc_metrics + combined_th.statsframe.inc_metrics
    assert (
        idx,
        "Min time/rank_outliers(0.25, 0.5, 0.75)",
    ) in combined_th.statsframe.exc_metrics + combined_th.statsframe.inc_metrics

    assert (
        idx,
        "Min time/rank_q1(0.25, 0.5, 0.75)",
    ) in combined_th.statsframe.show_metric_columns()
    assert (
        idx,
        "Min time/rank_q2(0.25, 0.5, 0.75)",
    ) in combined_th.statsframe.show_metric_columns()
    assert (
        idx,
        "Min time/rank_q3(0.25, 0.5, 0.75)",
    ) in combined_th.statsframe.show_metric_columns()
    assert (
        idx,
        "Min time/rank_iqr(0.25, 0.5, 0.75)",
    ) in combined_th.statsframe.show_metric_columns()
    assert (
        idx,
        "Min time/rank_lowerfence(0.25, 0.5, 0.75)",
    ) in combined_th.statsframe.show_metric_columns()
    assert (
        idx,
        "Min time/rank_upperfence(0.25, 0.5, 0.75)",
    ) in combined_th.statsframe.show_metric_columns()
    assert (
        idx,
        "Min time/rank_outliers(0.25, 0.5, 0.75)",
    ) in combined_th.statsframe.show_metric_columns()


def test_bhattacharyya_distance(thicket_axis_columns):
    thicket_list, thicket_list_cp, combined_th = thicket_axis_columns
    combined_th_cpy = th.Thicket.copy(combined_th)

    idx = list(combined_th.dataframe.columns.levels[0][0:2])
    columns = [(idx[0], "Min time/rank"), (idx[1], "Min time/rank")]
    output_column_name = "bhattacharyya_distance"

    assert sorted(combined_th.dataframe.index.get_level_values(0).unique()) == sorted(
        combined_th.statsframe.dataframe.index.values
    )

    assert list(combined_th.statsframe.dataframe.columns) == [("name", "")]

    stats_out = th.stats.bhattacharyya_distance(
        combined_th, columns=columns, output_column_name=output_column_name
    )

    assert (
        output_column_name,
        "",
    ) in combined_th.statsframe.dataframe.columns.to_list()

    assert (
        idx[0],
        "Min time/rank_mean",
    ) in combined_th.statsframe.exc_metrics + combined_th.statsframe.inc_metrics

    assert (
        idx[0],
        "Min time/rank_mean",
    ) in combined_th.statsframe.show_metric_columns()

    assert (
        idx[1],
        "Min time/rank_mean",
    ) in combined_th.statsframe.exc_metrics + combined_th.statsframe.inc_metrics

    assert (
        idx[1],
        "Min time/rank_mean",
    ) in combined_th.statsframe.show_metric_columns()

    assert (
        idx[0],
        "Min time/rank_std",
    ) in combined_th.statsframe.exc_metrics + combined_th.statsframe.inc_metrics

    assert (
        idx[0],
        "Min time/rank_std",
    ) in combined_th.statsframe.show_metric_columns()

    assert (
        idx[1],
        "Min time/rank_std",
    ) in combined_th.statsframe.exc_metrics + combined_th.statsframe.inc_metrics

    assert (
        idx[1],
        "Min time/rank_std",
    ) in combined_th.statsframe.show_metric_columns()

    # Compare scoring values
    num_nodes = len(combined_th_cpy.dataframe.index.get_level_values(0).unique())

    mean_columns = th.stats.mean(combined_th_cpy, columns)
    std_columns = th.stats.std(combined_th_cpy, columns)

    means_target1 = combined_th_cpy.statsframe.dataframe[mean_columns[0]]
    means_target2 = combined_th_cpy.statsframe.dataframe[mean_columns[1]]

    stds_target1 = combined_th_cpy.statsframe.dataframe[std_columns[0]]
    stds_target2 = combined_th_cpy.statsframe.dataframe[std_columns[1]]

    results = []

    for i in range(num_nodes):
        try:
            result = 0.25 * np.log(
                0.25
                * (
                    (stds_target1[i] ** 2 / stds_target2[i] ** 2)
                    + (stds_target2[i] ** 2 / stds_target1[i] ** 2)
                    + 2
                )
            ) + 0.25 * (
                (means_target1[i] - means_target2[i]) ** 2
                / (stds_target1[i] ** 2 + stds_target2[i] ** 2)
            )
        except ZeroDivisionError:
            result = np.nan

        results.append(result)

    results = [-1 if math.isnan(x) else x for x in results]

    distance = combined_th.statsframe.dataframe[stats_out[0]].to_list()
    distance = [-1 if math.isnan(x) else x for x in distance]

    assert results == distance


def test_hellinger_distance(thicket_axis_columns):
    thicket_list, thicket_list_cp, combined_th = thicket_axis_columns
    combined_th_cpy = th.Thicket.copy(combined_th)

    idx = list(combined_th.dataframe.columns.levels[0][0:2])
    columns = [(idx[0], "Min time/rank"), (idx[1], "Min time/rank")]
    output_column_name = "hellinger_distance"

    assert sorted(combined_th.dataframe.index.get_level_values(0).unique()) == sorted(
        combined_th.statsframe.dataframe.index.values
    )

    assert list(combined_th.statsframe.dataframe.columns) == [("name", "")]

    stats_out = th.stats.hellinger_distance(
        combined_th, columns=columns, output_column_name=output_column_name
    )

    assert (
        output_column_name,
        "",
    ) in combined_th.statsframe.dataframe.columns.to_list()

    assert (
        idx[0],
        "Min time/rank_mean",
    ) in combined_th.statsframe.exc_metrics + combined_th.statsframe.inc_metrics

    assert (
        idx[0],
        "Min time/rank_mean",
    ) in combined_th.statsframe.show_metric_columns()

    assert (
        idx[1],
        "Min time/rank_mean",
    ) in combined_th.statsframe.exc_metrics + combined_th.statsframe.inc_metrics

    assert (
        idx[1],
        "Min time/rank_mean",
    ) in combined_th.statsframe.show_metric_columns()

    assert (
        idx[0],
        "Min time/rank_std",
    ) in combined_th.statsframe.exc_metrics + combined_th.statsframe.inc_metrics

    assert (
        idx[0],
        "Min time/rank_std",
    ) in combined_th.statsframe.show_metric_columns()

    assert (
        idx[1],
        "Min time/rank_std",
    ) in combined_th.statsframe.exc_metrics + combined_th.statsframe.inc_metrics

    assert (idx[1], "Min time/rank_std") in combined_th.statsframe.show_metric_columns()

    # Compare scoring values
    num_nodes = len(combined_th_cpy.dataframe.index.get_level_values(0).unique())

    mean_columns = th.stats.mean(combined_th_cpy, columns)
    std_columns = th.stats.std(combined_th_cpy, columns)

    means_target1 = combined_th_cpy.statsframe.dataframe[mean_columns[0]]
    means_target2 = combined_th_cpy.statsframe.dataframe[mean_columns[1]]

    stds_target1 = combined_th_cpy.statsframe.dataframe[std_columns[0]]
    stds_target2 = combined_th_cpy.statsframe.dataframe[std_columns[1]]

    results = []

    for i in range(num_nodes):
        try:
            result = 1 - math.sqrt(
                (2 * stds_target1[i] * stds_target2[i])
                / (stds_target1[i] ** 2 + stds_target2[i] ** 2)
            ) * math.exp(
                -0.25
                * ((means_target1[i] - means_target2[i]) ** 2)
                / (stds_target1[i] ** 2 + stds_target2[i] ** 2)
            )
        except ZeroDivisionError:
            result = np.nan

        results.append(result)

    results = [-1 if math.isnan(x) else x for x in results]

    distance = combined_th.statsframe.dataframe[stats_out[0]].to_list()
    distance = [-1 if math.isnan(x) else x for x in distance]

    assert results == distance


def test_score_delta_mean_delta_stdnorm(thicket_axis_columns):
    thicket_list, thicket_list_cp, combined_th = thicket_axis_columns
    combined_th_cpy = th.Thicket.copy(combined_th)

    idx = list(combined_th.dataframe.columns.levels[0][0:2])
    columns = [(idx[0], "Min time/rank"), (idx[1], "Min time/rank")]
    output_column_name = "score_delta_mean_delta_stdnorm"

    assert sorted(combined_th.dataframe.index.get_level_values(0).unique()) == sorted(
        combined_th.statsframe.dataframe.index.values
    )

    assert list(combined_th.statsframe.dataframe.columns) == [("name", "")]

    output_column_names = th.stats.score_delta_mean_delta_stdnorm(
        combined_th,
        columns=columns,
        output_column_name=output_column_name,
    )

    assert len(output_column_names) == 1

    assert (
        "Scoring",
        "score_delta_mean_delta_stdnorm",
    ) in combined_th.statsframe.dataframe.columns

    assert (
        idx[0],
        "Min time/rank_mean",
    ) in combined_th.statsframe.exc_metrics + combined_th.statsframe.inc_metrics

    assert (
        idx[0],
        "Min time/rank_mean",
    ) in combined_th.statsframe.show_metric_columns()

    assert (
        idx[1],
        "Min time/rank_mean",
    ) in combined_th.statsframe.exc_metrics + combined_th.statsframe.inc_metrics

    assert (
        idx[1],
        "Min time/rank_mean",
    ) in combined_th.statsframe.show_metric_columns()

    assert (
        idx[0],
        "Min time/rank_std",
    ) in combined_th.statsframe.exc_metrics + combined_th.statsframe.inc_metrics

    assert (idx[0], "Min time/rank_std") in combined_th.statsframe.show_metric_columns()

    assert (
        idx[1],
        "Min time/rank_std",
    ) in combined_th.statsframe.exc_metrics + combined_th.statsframe.inc_metrics

    assert (idx[1], "Min time/rank_std") in combined_th.statsframe.show_metric_columns()

    # Compare scoring values
    num_nodes = len(combined_th_cpy.dataframe.index.get_level_values(0).unique())

    th.stats.mean(combined_th_cpy, columns)
    th.stats.std(combined_th_cpy, columns)

    means_target1 = combined_th_cpy.statsframe.dataframe[
        (columns[0][0], "{}_mean".format(columns[0][1]))
    ].to_list()
    means_target2 = combined_th_cpy.statsframe.dataframe[
        (columns[1][0], "{}_mean".format(columns[1][1]))
    ].to_list()

    stds_target1 = combined_th_cpy.statsframe.dataframe[
        (columns[0][0], "{}_std".format(columns[0][1]))
    ].to_list()
    stds_target2 = combined_th_cpy.statsframe.dataframe[
        (columns[1][0], "{}_std".format(columns[1][1]))
    ].to_list()

    results = []

    for i in range(num_nodes):
        result = (means_target1[i] - means_target2[i]) + (
            (stds_target1[i] - stds_target2[i])
            / (np.abs(means_target1[i] - means_target2[i]))
        )
        results.append(result)

    results = [-1 if math.isnan(x) else x for x in results]

    th_score = combined_th.statsframe.dataframe[
        ("Scoring", output_column_name)
    ].to_list()
    th_score = [-1 if math.isnan(x) else x for x in th_score]

    assert results == th_score


def test_score_delta_mean_delta_coefficient_of_variation(thicket_axis_columns):
    thicket_list, thicket_list_cp, combined_th = thicket_axis_columns
    combined_th_cpy = th.Thicket.copy(combined_th)

    idx = list(combined_th.dataframe.columns.levels[0][0:2])
    columns = [(idx[0], "Min time/rank"), (idx[1], "Min time/rank")]
    output_column_name = "score_delta_mean_delta_coefficient_of_variation"

    assert sorted(combined_th.dataframe.index.get_level_values(0).unique()) == sorted(
        combined_th.statsframe.dataframe.index.values
    )

    assert list(combined_th.statsframe.dataframe.columns) == [("name", "")]

    th.stats.score_delta_mean_delta_coefficient_of_variation(
        combined_th,
        columns=columns,
        output_column_name=output_column_name,
    )

    assert ("Scoring", output_column_name) in combined_th.statsframe.dataframe.columns

    assert (
        idx[0],
        "Min time/rank_mean",
    ) in combined_th.statsframe.exc_metrics + combined_th.statsframe.inc_metrics

    assert (
        idx[0],
        "Min time/rank_mean",
    ) in combined_th.statsframe.show_metric_columns()

    assert (
        idx[1],
        "Min time/rank_mean",
    ) in combined_th.statsframe.exc_metrics + combined_th.statsframe.inc_metrics

    assert (
        idx[1],
        "Min time/rank_mean",
    ) in combined_th.statsframe.show_metric_columns()

    assert (
        idx[0],
        "Min time/rank_std",
    ) in combined_th.statsframe.exc_metrics + combined_th.statsframe.inc_metrics

    assert (
        idx[0],
        "Min time/rank_std",
    ) in combined_th.statsframe.show_metric_columns()

    assert (
        idx[1],
        "Min time/rank_std",
    ) in combined_th.statsframe.exc_metrics + combined_th.statsframe.inc_metrics

    assert (idx[1], "Min time/rank_std") in combined_th.statsframe.show_metric_columns()

    # Compare scoring values
    num_nodes = len(combined_th_cpy.dataframe.index.get_level_values(0).unique())

    th.stats.mean(combined_th_cpy, columns)
    th.stats.std(combined_th_cpy, columns)

    means_target1 = combined_th_cpy.statsframe.dataframe[
        (columns[0][0], "{}_mean".format(columns[0][1]))
    ].to_list()
    means_target2 = combined_th_cpy.statsframe.dataframe[
        (columns[1][0], "{}_mean".format(columns[1][1]))
    ].to_list()

    stds_target1 = combined_th_cpy.statsframe.dataframe[
        (columns[0][0], "{}_std".format(columns[0][1]))
    ].to_list()
    stds_target2 = combined_th_cpy.statsframe.dataframe[
        (columns[1][0], "{}_std".format(columns[1][1]))
    ].to_list()

    results = []

    for i in range(num_nodes):
        result = (
            (means_target1[i] - means_target2[i])
            + (stds_target1[i] / means_target1[i])
            - (stds_target2[i] / means_target2[i])
        )

        results.append(result)

    results = [-1 if math.isnan(x) else x for x in results]

    th_score = combined_th.statsframe.dataframe[
        ("Scoring", output_column_name)
    ].to_list()
    th_score = [-1 if math.isnan(x) else x for x in th_score]

    assert results == th_score


<<<<<<< HEAD
def test_score_bhattacharyya(thicket_axis_columns):
    thicket_list, thicket_list_cp, combined_th = thicket_axis_columns

    idx = list(combined_th.dataframe.columns.levels[0][0:2])
    columns = [(idx[0], "Min time/rank"), (idx[1], "Min time/rank")]
    output_column_name = "bhattacharyya_score"

    # Default Case
    combined_th_cpy = th.Thicket.copy(combined_th)
    stats_out = th.stats.score_bhattacharyya(
        combined_th_cpy, columns=columns, output_column_name=output_column_name
    )

    assert (
        "Scoring",
        output_column_name,
    ) in combined_th_cpy.statsframe.dataframe.columns

    combined_th_cpy = th.Thicket.copy(combined_th)

    # Calculate Distance and assign static signage
    distance_col = th.stats.bhattacharyya_distance(
        combined_th_cpy, columns, output_column_name
    )[0]
    distance_data = combined_th_cpy.statsframe.dataframe[distance_col]

    multiplier = distance_data.apply(lambda row: -1)
    distance_data = distance_data * multiplier

    # This comparison function makes sure that all scores are negative
    comparison_func = lambda x, y: True  # noqa: E731

    stats_out = th.stats.score_bhattacharyya(
        combined_th_cpy,
        columns=columns,
        output_column_name=output_column_name,
        comparison_func=comparison_func,
    )

    # NaN, and Inf are not comparable, removed them
    combined_th_cpy.statsframe.dataframe.replace(
        [np.inf, -np.inf, np.nan], -1, inplace=True
    )
    distance_data.replace([np.inf, -np.inf, np.nan], -1, inplace=True)

    assert (
        combined_th_cpy.statsframe.dataframe[stats_out[0]].tolist()
        == distance_data.tolist()
    )


def test_score_hellinger(thicket_axis_columns):
    thicket_list, thicket_list_cp, combined_th = thicket_axis_columns

    idx = list(combined_th.dataframe.columns.levels[0][0:2])
    columns = [(idx[0], "Min time/rank"), (idx[1], "Min time/rank")]
    output_column_name = "hellinger_score"

    # Default Case
    combined_th_cpy = th.Thicket.copy(combined_th)
    stats_out = th.stats.score_hellinger(
        combined_th_cpy, columns=columns, output_column_name=output_column_name
    )

    assert (
        "Scoring",
        output_column_name,
    ) in combined_th_cpy.statsframe.dataframe.columns

    combined_th_cpy = th.Thicket.copy(combined_th)

    # Calculate Distance and assign static signage
    distance_col = th.stats.hellinger_distance(
        combined_th_cpy, columns, output_column_name
    )[0]
    distance_data = combined_th_cpy.statsframe.dataframe[distance_col]

    multiplier = distance_data.apply(lambda row: -1)
    distance_data = distance_data * multiplier

    # This comparison function makes sure that all scores are negative
    comparison_func = lambda x, y: True  # noqa: E731

    stats_out = th.stats.score_hellinger(
        combined_th_cpy,
        columns=columns,
        output_column_name=output_column_name,
        comparison_func=comparison_func,
    )

    # NaN, and Inf are not comparable, removed them
    combined_th_cpy.statsframe.dataframe.replace(
        [np.inf, -np.inf, np.nan], -1, inplace=True
    )
    distance_data.replace([np.inf, -np.inf, np.nan], -1, inplace=True)

    assert (
        combined_th_cpy.statsframe.dataframe[stats_out[0]].tolist()
        == distance_data.tolist()
    )


def test_reapply_statsframe_operations(rajaperf_seq_O3_1M_cali):
    th_1 = th.Thicket.from_caliperreader(rajaperf_seq_O3_1M_cali, disable_tqdm=False)
=======
def test_reapply_statsframe_operations(
    rajaperf_seq_O3_1M_cali, intersection, fill_perfdata
):
    th_1 = th.Thicket.from_caliperreader(
        rajaperf_seq_O3_1M_cali,
        intersection=intersection,
        fill_perfdata=fill_perfdata,
        disable_tqdm=False,
    )
>>>>>>> 6df4876d

    th.stats.mean(th_1, columns=["Min time/rank"])

    assert len(th_1.statsframe_ops_cache) == 1

    statsframe_copy = th_1.statsframe.dataframe.copy()
    th_1.statsframe.dataframe = th.helpers._new_statsframe_df(
        th_1.dataframe, multiindex=False
    )

    th_1.reapply_stats_operations()

    comp_val = statsframe_copy.eq(th_1.statsframe.dataframe)

    assert all([comp_val[c].all() for c in comp_val.columns])


def test_cache_decorator(rajaperf_seq_O3_1M_cali, intersection, fill_perfdata):
    th_1 = th.Thicket.from_caliperreader(
        rajaperf_seq_O3_1M_cali,
        intersection=intersection,
        fill_perfdata=fill_perfdata,
        disable_tqdm=False,
    )

    th.stats.mean(th_1, columns=["Min time/rank"])

    assert len(th_1.statsframe_ops_cache) == 1
    assert (
        len(th_1.statsframe_ops_cache[list(th_1.statsframe_ops_cache.keys())[0]]) == 1
    )<|MERGE_RESOLUTION|>--- conflicted
+++ resolved
@@ -1143,7 +1143,6 @@
     assert results == th_score
 
 
-<<<<<<< HEAD
 def test_score_bhattacharyya(thicket_axis_columns):
     thicket_list, thicket_list_cp, combined_th = thicket_axis_columns
 
@@ -1246,9 +1245,6 @@
     )
 
 
-def test_reapply_statsframe_operations(rajaperf_seq_O3_1M_cali):
-    th_1 = th.Thicket.from_caliperreader(rajaperf_seq_O3_1M_cali, disable_tqdm=False)
-=======
 def test_reapply_statsframe_operations(
     rajaperf_seq_O3_1M_cali, intersection, fill_perfdata
 ):
@@ -1258,7 +1254,6 @@
         fill_perfdata=fill_perfdata,
         disable_tqdm=False,
     )
->>>>>>> 6df4876d
 
     th.stats.mean(th_1, columns=["Min time/rank"])
 
