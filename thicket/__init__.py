# Copyright 2022 Lawrence Livermore National Security, LLC and other
# Thicket Project Developers. See the top-level LICENSE file for details.
#
# SPDX-License-Identifier: MIT

# make flake8 unused names in this file.
# flake8: noqa: F401

<<<<<<< HEAD
# from .model_extrap import Modeling
=======
>>>>>>> 6bbf77da
from .thicket import Thicket
from .thicket import InvalidFilter
from .thicket import EmptyMetadataTable
from .stats.maximum import maximum
from .stats.mean import mean
from .stats.median import median
from .stats.minimum import minimum
from .stats.percentiles import percentiles
from .stats.std import std
from .stats.variance import variance
from .stats.calc_boxplot_statistics import calc_boxplot_statistics
from .stats.correlation_nodewise import correlation_nodewise
from .stats.check_normality import check_normality
from .stats.display_boxplot import display_boxplot
from .stats.display_histogram import display_histogram
from .stats.display_heatmap import display_heatmap
from .version import __version__<|MERGE_RESOLUTION|>--- conflicted
+++ resolved
@@ -6,10 +6,6 @@
 # make flake8 unused names in this file.
 # flake8: noqa: F401
 
-<<<<<<< HEAD
-# from .model_extrap import Modeling
-=======
->>>>>>> 6bbf77da
 from .thicket import Thicket
 from .thicket import InvalidFilter
 from .thicket import EmptyMetadataTable
