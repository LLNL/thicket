--- conflicted
+++ resolved
@@ -363,18 +363,13 @@
             (thicket): concatenated thicket
         """
 
-<<<<<<< HEAD
         def _index(thickets, from_statsframes=False, disable_tqdm=disable_tqdm):
             thicket_parts = Ensemble._index(
                 thickets=thickets,
                 from_statsframes=from_statsframes,
                 disable_tqdm=disable_tqdm,
             )
-=======
-        def _index(thickets):
-            thicket_parts = Ensemble._index(thickets=thickets)
->>>>>>> 292135cf
-
+            
             return Thicket(
                 graph=thicket_parts[0],
                 dataframe=thicket_parts[1],
@@ -734,11 +729,7 @@
         )
 
     @staticmethod
-<<<<<<< HEAD
     def from_statsframes(th_list, metadata_key=None, disable_tqdm=False):
-=======
-    def from_statsframes(tk_list, metadata_key=None):
->>>>>>> 292135cf
         """Compose a list of Thickets with data in their statsframes.
 
         The Thicket's individual aggregated statistics tables are ensembled and become the
@@ -826,13 +817,9 @@
             # Append copy to list
             tk_copy_list.append(tk_copy)
 
-<<<<<<< HEAD
         return Thicket.concat_thickets(
             th_copy_list, from_statsframes=True, disable_tqdm=disable_tqdm
         )
-=======
-        return Thicket.concat_thickets(tk_copy_list)
->>>>>>> 292135cf
 
     def to_json(self, ensemble=True, metadata=True, stats=True):
         jsonified_thicket = {}
